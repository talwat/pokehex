--- conflicted
+++ resolved
@@ -1,14 +1,9 @@
 // Copyright (c) Microsoft Corporation.
 // Licensed under the MIT license.
 
+import TelemetryReporter from "@vscode/extension-telemetry";
 import * as vscode from "vscode";
-<<<<<<< HEAD
-import TelemetryReporter from "@vscode/extension-telemetry";
-import { HexDocumentEdit, HexDocumentEditReference, HexDocumentModel } from "../shared/hexDocumentModel";
-=======
-import TelemetryReporter from "vscode-extension-telemetry";
 import { HexDocumentEdit, HexDocumentEditOp, HexDocumentEditReference, HexDocumentModel } from "../shared/hexDocumentModel";
->>>>>>> 1bc1b8e5
 import { Backup } from "./backup";
 import { Disposable } from "./dispose";
 import { accessFile } from "./fileSystemAdaptor";
